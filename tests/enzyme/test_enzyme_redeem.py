--- conflicted
+++ resolved
@@ -203,12 +203,7 @@
     redeem_reserve = events[0]
     assert redeem_reserve.balance_update_id == 2
     assert redeem_reserve.position_type == BalanceUpdatePositionType.reserve
-<<<<<<< HEAD
-    assert redeem_reserve.type == BalanceUpdateType.redemption
-
-=======
     assert redeem_reserve.cause == BalanceUpdateCause.redemption
->>>>>>> f6aa9e70
     assert redeem_reserve.quantity == -200
     assert redeem_reserve.asset == usdc_asset
     assert redeem_reserve.owner_address == user_1
@@ -216,11 +211,7 @@
     redeem_position = events[1]
     assert redeem_position.balance_update_id == 3
     assert redeem_position.position_type == BalanceUpdatePositionType.open_position
-<<<<<<< HEAD
-    assert redeem_position.type == BalanceUpdateType.redemption
-=======
     assert redeem_position.cause == BalanceUpdateCause.redemption
->>>>>>> f6aa9e70
     assert redeem_position.quantity == pytest.approx(Decimal('-0.031140726347915564'))
     assert redeem_position.asset == weth_asset
     assert redeem_position.owner_address == user_1
@@ -240,8 +231,4 @@
     reserve = state.portfolio.get_default_reserve_position()
     assert position.get_value() == pytest.approx(100)
     assert reserve.get_value() == pytest.approx(200)
-<<<<<<< HEAD
-    assert state.portfolio.get_total_equity() == pytest.approx(300)
-=======
-    assert state.portfolio.get_total_equity() == pytest.approx(300)
->>>>>>> f6aa9e70
+    assert state.portfolio.get_total_equity() == pytest.approx(300)